--- conflicted
+++ resolved
@@ -197,6 +197,9 @@
 	}
 
 	importPaths := flag.Args()
+	if len(importPaths) == 0 {
+		return
+	}
 
 	var m fileToEditSet
 	if *flagAll {
@@ -291,18 +294,14 @@
 	ch := make(chan res)
 	var wg sync.WaitGroup
 	for _, pkg := range pkgs {
-		for i, file := range pkg.Syntax {
-			pkg, file, fileName := pkg, file, pkg.CompiledGoFiles[i]
+		for _, file := range pkg.Syntax {
+			pkg, file := pkg, file
 			wg.Add(1)
 			go func() {
 				defer wg.Done()
-<<<<<<< HEAD
-				v := visitor{pkg: pkg, file: file, edits: make(editSet)}
-=======
-				v := visitor{info: &pkg.Info, file: conf.Fset.File(file.Package), edits: make(editSet)}
->>>>>>> dc69f12f
+				v := visitor{info: pkg.TypesInfo, file: pkg.Fset.File(file.Package), edits: make(editSet)}
 				ast.Walk(&v, file)
-				ch <- res{fileName, v.edits}
+				ch <- res{v.file.Name(), v.edits}
 			}()
 		}
 	}
@@ -324,13 +323,8 @@
 }
 
 type visitor struct {
-<<<<<<< HEAD
-	pkg   *packages.Package
-	file  *ast.File
-=======
 	info  *types.Info
 	file  *token.File
->>>>>>> dc69f12f
 	edits editSet
 	path  []step
 }
@@ -359,16 +353,6 @@
 	if len(call.Args) != 1 || call.Ellipsis != token.NoPos {
 		return
 	}
-<<<<<<< HEAD
-	ft := v.pkg.TypesInfo.TypeOf(call.Fun)
-	if ft == nil {
-		fmt.Println("Missing type for function")
-		return
-	}
-
-	at := v.pkg.TypesInfo.TypeOf(call.Args[0])
-	if at == nil {
-=======
 	ft, ok := v.info.Types[call.Fun]
 	if !ok {
 		fmt.Println("Missing type for function")
@@ -380,29 +364,24 @@
 	}
 	at, ok := v.info.Types[call.Args[0]]
 	if !ok {
->>>>>>> dc69f12f
 		fmt.Println("Missing type for argument")
 		return
 	}
-	if !types.Identical(ft, at) {
+	if !types.Identical(ft.Type, at.Type) {
 		// A real conversion.
 		return
 	}
-	if !*flagFastMath && isFloatingPoint(ft) && isOperation(call.Args[0]) && isOperation(v.path[len(v.path)-2].n) {
+	if !*flagFastMath && isFloatingPoint(ft.Type) && isOperation(call.Args[0]) && isOperation(v.path[len(v.path)-2].n) {
 		// Go 1.9 gives different semantics to "T(a*b)+c" and "a*b+c".
 		return
 	}
-<<<<<<< HEAD
-	if isUntypedValue(call.Args[0], v.pkg.TypesInfo) {
-=======
 	if isUntypedValue(call.Args[0], v.info) {
->>>>>>> dc69f12f
 		// Workaround golang.org/issue/13061.
 		return
 	}
-	if *flagSafe && !v.isSafeContext(at) {
+	if *flagSafe && !v.isSafeContext(at.Type) {
 		// TODO(mdempsky): Remove this message.
-		fmt.Println("Skipped a possible type conversion because of -safe at", v.pkg.Fset.Position(call.Pos()))
+		fmt.Println("Skipped a possible type conversion because of -safe at", v.file.Position(call.Pos()))
 		return
 	}
 	if v.isCgoCheckPointerContext() {
@@ -413,7 +392,7 @@
 		return
 	}
 
-	v.edits[v.pkg.Fset.Position(call.Lparen)] = struct{}{}
+	v.edits[v.file.Position(call.Lparen)] = struct{}{}
 }
 
 // isFloatingPointer reports whether t's underlying type is a floating
@@ -467,17 +446,12 @@
 		}
 		// We're a conversion in the pos'th element of n.Rhs.
 		// Check that the corresponding element of n.Lhs is of type t.
-<<<<<<< HEAD
-		lt := v.pkg.TypesInfo.TypeOf(n.Lhs[pos])
-		if lt == nil {
-=======
 		lt, ok := v.info.Types[n.Lhs[pos]]
 		if !ok {
->>>>>>> dc69f12f
 			fmt.Println("Missing type for LHS expression")
 			return false
 		}
-		return types.Identical(t, lt)
+		return types.Identical(t, lt.Type)
 	case *ast.BinaryExpr:
 		if n.Op == token.SHL || n.Op == token.SHR {
 			if ctxt.i == 1 {
@@ -494,34 +468,24 @@
 		} else {
 			other = n.X
 		}
-<<<<<<< HEAD
-		ot := v.pkg.TypesInfo.TypeOf(other)
-		if ot == nil {
-=======
 		ot, ok := v.info.Types[other]
 		if !ok {
->>>>>>> dc69f12f
 			fmt.Println("Missing type for other binop subexpr")
 			return false
 		}
-		return types.Identical(t, ot)
+		return types.Identical(t, ot.Type)
 	case *ast.CallExpr:
 		pos := ctxt.i - 1
 		if pos < 0 {
 			// Type conversion in the function subexpr is okay.
 			return true
 		}
-<<<<<<< HEAD
-		ft := v.pkg.TypesInfo.TypeOf(n.Fun)
-		if ft == nil {
-=======
 		ft, ok := v.info.Types[n.Fun]
 		if !ok {
->>>>>>> dc69f12f
 			fmt.Println("Missing type for function expression")
 			return false
 		}
-		sig, ok := ft.(*types.Signature)
+		sig, ok := ft.Type.(*types.Signature)
 		if !ok {
 			// "Function" is either a type conversion (ok) or a builtin (ok?).
 			return true
@@ -535,7 +499,7 @@
 		}
 		return types.Identical(t, pt)
 	case *ast.CompositeLit, *ast.KeyValueExpr:
-		fmt.Println("TODO(mdempsky): Compare against value type of composite literal type at", v.pkg.Fset.Position(n.Pos()))
+		fmt.Println("TODO(mdempsky): Compare against value type of composite literal type at", v.file.Position(n.Pos()))
 		return true
 	case *ast.ReturnStmt:
 		// TODO(mdempsky): Is there a better way to get the corresponding
@@ -569,18 +533,12 @@
 		if typeExpr == nil {
 			fmt.Println(ctxt)
 		}
-<<<<<<< HEAD
-		pt := v.pkg.TypesInfo.TypeOf(typeExpr)
-		if pt == nil {
-			fmt.Println("Missing type for return parameter at", v.pkg.Fset.Position(n.Pos()))
-=======
 		pt, ok := v.info.Types[typeExpr]
 		if !ok {
 			fmt.Println("Missing type for return parameter at", v.file.Position(n.Pos()))
->>>>>>> dc69f12f
 			return false
 		}
-		return types.Identical(t, pt)
+		return types.Identical(t, pt.Type)
 	case *ast.StarExpr, *ast.UnaryExpr:
 		// TODO(mdempsky): I think these are always safe.
 		return true
@@ -589,7 +547,7 @@
 		return true
 	default:
 		// TODO(mdempsky): When can this happen?
-		fmt.Printf("... huh, %T at %v\n", n, v.pkg.Fset.Position(n.Pos()))
+		fmt.Printf("... huh, %T at %v\n", n, v.file.Position(n.Pos()))
 		return true
 	}
 }
